import { Component } from "preact";
import { NostrClient, GroupEventKind } from "../api/nostr_client";
import type {
  Group,
  GroupContent as GroupChatMessage,
  GroupMember,
} from "../types";
import { CreateGroupForm } from "./CreateGroupForm";
import { GroupCard } from "./GroupCard";
import { FlashMessage } from "./FlashMessage";
import { GroupSidebar } from "./GroupSidebar";
import { BurgerButton } from "./BurgerButton";
import { ProfileMenu } from "./ProfileMenu";

// Define NDKKind type since we can't import it
type NDKKind = number;

const metadataKinds = [39000, 39001, 39002, 39003];

export interface FlashMessageData {
  message: string;
  type: "success" | "error" | "info";
}

interface AppProps {
  client: NostrClient;
  onLogout: () => void;
}

interface AppState {
  groups: Group[];
  flashMessage: FlashMessageData | null;
  groupsMap: Map<string, Group>;
  selectedGroup: Group | null;
  isMobileMenuOpen: boolean;
  pendingGroupSelection: string | null;  // Queue of one for simplicity
}

export class App extends Component<AppProps, AppState> {
  private cleanup: (() => void) | null = null;

  constructor(props: AppProps) {
    super(props);
    this.state = {
      groups: [],
      flashMessage: null,
      groupsMap: new Map(),
      selectedGroup: null,
      isMobileMenuOpen: false,
      pendingGroupSelection: null,
    };
  }

  private getOrCreateGroup = (groupId: string, createdAt: number, groupsMap: Map<string, Group>): Group => {
    const existingGroup = groupsMap.get(groupId);
    if (!existingGroup) {
      const group: Group = {
        id: groupId,
        name: "",
        about: "",
        picture: "",
        private: false,
        closed: false,
        created_at: 0,  // Initialize to 0, will be set when we process the creation event
        updated_at: createdAt,
        members: [],
        invites: {},
        joinRequests: [],
        content: [],
      };
      return group;
    }

    return {
      ...existingGroup,
      updated_at: Math.max(existingGroup.updated_at, createdAt)
    };
  };

  processEvent = (event: any, groupsMap: Map<string, Group>) => {
    const groupId = event.tags.find((t: string[]) => t[0] === "h" || t[0] === "d")?.[1];
    if (!groupId) return groupsMap;

    const group = this.getOrCreateGroup(groupId, event.created_at, groupsMap);

    if (!groupsMap.has(groupId)) {
      groupsMap.set(groupId, group);
    }

    const baseGroup = {
      ...group,
      members: [...group.members],
      joinRequests: [...group.joinRequests],
      invites: { ...group.invites },
      content: group.content ? [...group.content] : []
    };

    let updatedGroup: Group | null = null;

    switch (event.kind) {
      case GroupEventKind.CreateGroup: {
        updatedGroup = {
          ...baseGroup,
          created_at: event.created_at  // Set created_at only for creation events
        };
        break;
      }

      case GroupEventKind.PutUser: {
        const memberTag = event.tags.find((t: string[]) => t[0] === "p");
        if (memberTag) {
          const [_, pubkey, ...roles] = memberTag;
          const updatedMembers = [...baseGroup.members];
          const memberIndex = updatedMembers.findIndex((m: GroupMember) => m.pubkey === pubkey);

          if (memberIndex >= 0) {
            updatedMembers[memberIndex] = {
              ...updatedMembers[memberIndex],
              roles: [...new Set([...updatedMembers[memberIndex].roles, ...roles])]
            };
          } else {
            updatedMembers.push({ pubkey, roles } as GroupMember);
          }

          updatedGroup = {
            ...baseGroup,
            members: updatedMembers,
            joinRequests: baseGroup.joinRequests.filter(p => p !== pubkey)
          };
        }
        break;
      }

      case GroupEventKind.CreateInvite: {
        const codeTag = event.tags.find((t: string[]) => t[0] === "code");
        if (codeTag) {
          const [_, code] = codeTag;
          const invites = { ...baseGroup.invites };
          invites[code] = {
            code,
            pubkey: event.pubkey,
            roles: ["member"],
            id: event.id
          };
          updatedGroup = {
            ...baseGroup,
            invites
          };
        }
        break;
      }

      case 39000: { // Group metadata
        const newMetadata: Partial<Group> = {};
        for (const [tag, value] of event.tags) {
          switch (tag) {
            case "name":
              newMetadata.name = value;
              break;
            case "about":
              newMetadata.about = value;
              break;
            case "picture":
              newMetadata.picture = value;
              break;
            case "private":
              newMetadata.private = true;
              break;
            case "public":
              newMetadata.private = false;
              break;
            case "closed":
              newMetadata.closed = true;
              break;
            case "open":
              newMetadata.closed = false;
              break;
          }
        }

        updatedGroup = {
          ...baseGroup,
          ...newMetadata,
          members: baseGroup.members // Explicitly preserve members
        };
        break;
      }

      case 39001: { // Group admins
        const currentMembers = new Map(baseGroup.members.map(m => [m.pubkey, { ...m }]));

        event.tags
          .filter((t: string[]) => t[0] === "p")
          .forEach((t: string[]) => {
            const [_, pubkey, ...roles] = t;
            if (currentMembers.has(pubkey)) {
              const member = currentMembers.get(pubkey)!;
              member.roles = [...new Set([...member.roles, ...roles])];
            } else {
              currentMembers.set(pubkey, { pubkey, roles } as GroupMember);
            }
          });

        const newMembers = Array.from(currentMembers.values());
        updatedGroup = {
          ...baseGroup,
          members: newMembers
        };
        break;
      }

      case 39002: { // Group members metadata
        const existingRoles = new Map(
          baseGroup.members.map(member => [member.pubkey, [...member.roles]])
        );

        const newMembers = event.tags
          .filter((t: string[]) => t[0] === "p")
          .map((t: string[]) => {
            const pubkey = t[1];
            return {
              pubkey,
              roles: existingRoles.get(pubkey) || ["member"]
            } as GroupMember;
          });

        if (newMembers.length > 0) {
          updatedGroup = {
            ...baseGroup,
            members: newMembers,
            joinRequests: baseGroup.joinRequests.filter(pubkey =>
              !newMembers.some((m: GroupMember) => m.pubkey === pubkey)
            )
          };
        } else {
          updatedGroup = baseGroup; // Preserve existing state if no new members
        }
        break;
      }

      case 9:
      case 11: {
        const content: GroupChatMessage = {
          id: event.id,
          pubkey: event.pubkey,
          kind: event.kind,
          content: event.content,
          created_at: event.created_at,
        };

        // Sort content by created_at in ascending order (oldest first)
        const allContent = [...(baseGroup.content || []), content]
          .sort((a, b) => a.created_at - b.created_at)
          .slice(-50);  // Keep last 50 messages

        updatedGroup = {
          ...baseGroup,
          content: allContent
        };
        break;
      }

      case GroupEventKind.JoinRequest: {
        // Only add the join request if the user isn't already a member
        // and if this event is newer than our last metadata update
        if (!baseGroup.members.some(member => member.pubkey === event.pubkey)) {
          const updatedJoinRequests = [...baseGroup.joinRequests];
          if (!updatedJoinRequests.includes(event.pubkey)) {
            updatedJoinRequests.push(event.pubkey);
          }
          updatedGroup = {
            ...baseGroup,
            joinRequests: updatedJoinRequests
          };
        }
        break;
      }

      default: {
        updatedGroup = baseGroup;
        break;
      }
    }

    if (updatedGroup) {
      groupsMap.set(groupId, updatedGroup);
    }

    return groupsMap;
  };

  async componentDidMount() {
    const fetchGroups = async () => {
      try {
        const sub = this.props.client.ndkInstance.subscribe(
          {
            kinds: [
              ...metadataKinds,
              9,
              11,
              GroupEventKind.CreateGroup,
              GroupEventKind.CreateInvite,
              GroupEventKind.JoinRequest,
            ].map((k) => k as NDKKind),
          },
          { closeOnEose: false }
        );

        sub.on("event", async (event: any) => {
          const newGroupsMap = new Map(this.state.groupsMap);
          this.processEvent(event, newGroupsMap);

          const sortedGroups = Array.from(newGroupsMap.values()).sort(
            (a, b) => b.created_at - a.created_at
          );

          // Check if we can fulfill any pending selection
          const pendingUpdate = this.checkPendingSelection(newGroupsMap);

          // Only update the selected group reference if we have one selected
          const newSelectedGroup = pendingUpdate?.selectedGroup || (
            this.state.selectedGroup
              ? newGroupsMap.get(this.state.selectedGroup.id) || this.state.selectedGroup
              : sortedGroups.length === 1 ? sortedGroups[0] : null  // Auto-select first group if it's the only one
          );

          this.setState({
            groupsMap: newGroupsMap,
            groups: sortedGroups,
            selectedGroup: newSelectedGroup,
            ...(pendingUpdate || {})
          });
        });

        this.cleanup = () => {
          sub.stop();
        };
      } catch (error) {
        console.error("Error fetching groups:", error);
      }
    };

    fetchGroups();
  }

  componentWillUnmount() {
    if (this.cleanup) {
      this.cleanup();
    }
  }

  updateGroupsMap = (updater: (map: Map<string, Group>) => void) => {
    this.setState((prevState) => {
      const newGroupsMap = new Map(
        Array.from(prevState.groupsMap.entries()).map(([id, group]) => [
          id,
          {
            ...group,
            members: [...group.members],
            joinRequests: [...group.joinRequests],
            invites: { ...group.invites },
            content: group.content ? [...group.content] : []
          }
        ])
      );

      updater(newGroupsMap);

      // Verify no members were cleared
      newGroupsMap.forEach((group, id) => {
        const prevGroup = prevState.groupsMap.get(id);
        if (prevGroup?.members.length && !group.members.length) {
          group.members = [...prevGroup.members];
        }
      });

      const sortedGroups = Array.from(newGroupsMap.values()).sort(
        (a, b) => b.created_at - a.created_at
      );

      // Auto-select the only group if there's exactly one
      const newSelectedGroup = sortedGroups.length === 1 ? sortedGroups[0] : prevState.selectedGroup;

      return {
        groupsMap: newGroupsMap,
        groups: sortedGroups,
        selectedGroup: newSelectedGroup,
      };
    });
  };

  handleGroupDelete = (groupId: string) => {
    this.setState((prevState) => {
      const newGroupsMap = new Map(
        Array.from(prevState.groupsMap.entries())
          .filter(([id]) => id !== groupId)
          .map(([id, group]) => [
            id,
            {
              ...group,
              members: [...group.members],
              joinRequests: [...group.joinRequests],
              invites: { ...group.invites },
              content: group.content ? [...group.content] : []
            }
          ])
      );

      const sortedGroups = Array.from(newGroupsMap.values()).sort(
        (a, b) => b.created_at - a.created_at
      );

      return {
        groupsMap: newGroupsMap,
        groups: sortedGroups,
        selectedGroup: null,
      };
    });
  };

  toggleMobileMenu = () => {
    this.setState(state => ({ isMobileMenuOpen: !state.isMobileMenuOpen }));
  };

  handleGroupSelect = (group: Group) => {
    // If the group exists in the map, select it immediately
    const existingGroup = this.state.groupsMap.get(group.id);
    if (existingGroup) {
      this.setState({
        selectedGroup: existingGroup,
        isMobileMenuOpen: false,
        pendingGroupSelection: null
      });
    } else {
      // Otherwise, queue it for selection when it becomes available
      this.setState({
        pendingGroupSelection: group.id,
        isMobileMenuOpen: false
      });
    }
  };

  showMessage = (
    message: string,
    type: "success" | "error" | "info" = "info"
  ) => {
    this.setState({
      flashMessage: { message, type },
    });
  };

  dismissMessage = () => {
    this.setState({ flashMessage: null });
  };

  // Add method to check pending selections
  private checkPendingSelection = (groupsMap: Map<string, Group>) => {
    const { pendingGroupSelection } = this.state;
    if (pendingGroupSelection) {
      const group = groupsMap.get(pendingGroupSelection);
      if (group) {
        return {
          selectedGroup: group,
          pendingGroupSelection: null
        };
      }
    }
    return null;
  }

  render() {
    const { client, onLogout } = this.props;
    const { flashMessage, groupsMap, selectedGroup, isMobileMenuOpen } = this.state;
    const groups = Array.from(groupsMap.values()).sort((a, b) => b.updated_at - a.updated_at);

    return (
      <div class="min-h-screen bg-[var(--color-bg-primary)] text-[var(--color-text-primary)]">
        {/* Header */}
        <header class="fixed top-0 left-0 right-0 z-50 h-16 bg-[var(--color-bg-secondary)] border-b border-[var(--color-border)] px-4 lg:px-8">
          <div class="h-full max-w-screen-2xl mx-auto flex items-center justify-between gap-4">
            <div class="flex items-center gap-4">
              <BurgerButton
                isOpen={isMobileMenuOpen}
                onClick={this.toggleMobileMenu}
              />
              <h1 class="text-xl font-bold">Nostr Groups</h1>
            </div>

            {/* Profile Menu */}
            <ProfileMenu
              client={client}
              onLogout={onLogout}
              showMessage={this.showMessage}
            />
          </div>
        </header>

        {flashMessage && (
          <FlashMessage
            message={flashMessage.message}
            type={flashMessage.type}
            onDismiss={this.dismissMessage}
          />
        )}
<<<<<<< HEAD
        
        <div class="container mx-auto max-w-5xl px-8 py-8 lg:py-8 pt-16 lg:pt-8 min-h-screen">
          <h1 class="text-2xl font-bold mb-8 text-center lg:text-left">Nostr Groups</h1>
          
          <div class="flex flex-col lg:flex-row gap-8 min-h-[calc(100vh-9rem)]">
=======

        <div class="container mx-auto px-8 py-8 lg:py-8 pt-24 lg:pt-24">
          <div class="flex flex-col lg:flex-row gap-8">
>>>>>>> aadf1efb
            {/* Left Sidebar */}
            <div
              class={`
<<<<<<< HEAD
                fixed lg:relative inset-0 z-40 
                w-full lg:w-72 lg:flex-none
=======
                fixed lg:relative inset-0 z-40
                lg:w-80 lg:flex-shrink-0
>>>>>>> aadf1efb
                transform transition-transform duration-300 ease-in-out
                ${isMobileMenuOpen ? 'translate-x-0' : '-translate-x-full lg:translate-x-0'}
                bg-[var(--color-bg-primary)] lg:bg-transparent
                p-4 lg:p-0
                overflow-y-auto
              `}
            >
              <CreateGroupForm
                client={client}
                updateGroupsMap={this.updateGroupsMap}
                showMessage={this.showMessage}
                onGroupCreated={this.handleGroupSelect}
              />
              <GroupSidebar
                groups={groups}
                selectedGroupId={selectedGroup?.id}
                onSelectGroup={this.handleGroupSelect}
                client={client}
              />
            </div>

            {/* Overlay for mobile */}
            {isMobileMenuOpen && (
              <div
                class="fixed inset-0 z-30 bg-black bg-opacity-50 lg:hidden"
                onClick={this.toggleMobileMenu}
              />
            )}

            {/* Main Content */}
            <div class="flex-grow lg:min-h-full">
              {selectedGroup ? (
                <GroupCard
                  group={selectedGroup}
                  client={client}
                  updateGroupsMap={this.updateGroupsMap}
                  showMessage={this.showMessage}
                  onDelete={this.handleGroupDelete}
                />
              ) : (
                <div class="text-center text-[var(--color-text-secondary)] mt-8">
                  <p>Select a group from the sidebar or create a new one to get started</p>
                </div>
              )}
            </div>
          </div>
        </div>
      </div>
    );
  }
}<|MERGE_RESOLUTION|>--- conflicted
+++ resolved
@@ -502,27 +502,14 @@
             onDismiss={this.dismissMessage}
           />
         )}
-<<<<<<< HEAD
-        
-        <div class="container mx-auto max-w-5xl px-8 py-8 lg:py-8 pt-16 lg:pt-8 min-h-screen">
-          <h1 class="text-2xl font-bold mb-8 text-center lg:text-left">Nostr Groups</h1>
-          
+
+        <div class="container mx-auto px-8 py-8 lg:py-8 pt-24 lg:pt-24">
           <div class="flex flex-col lg:flex-row gap-8 min-h-[calc(100vh-9rem)]">
-=======
-
-        <div class="container mx-auto px-8 py-8 lg:py-8 pt-24 lg:pt-24">
-          <div class="flex flex-col lg:flex-row gap-8">
->>>>>>> aadf1efb
             {/* Left Sidebar */}
             <div
               class={`
-<<<<<<< HEAD
-                fixed lg:relative inset-0 z-40 
-                w-full lg:w-72 lg:flex-none
-=======
                 fixed lg:relative inset-0 z-40
-                lg:w-80 lg:flex-shrink-0
->>>>>>> aadf1efb
+                w-full lg:w-80 lg:flex-shrink-0
                 transform transition-transform duration-300 ease-in-out
                 ${isMobileMenuOpen ? 'translate-x-0' : '-translate-x-full lg:translate-x-0'}
                 bg-[var(--color-bg-primary)] lg:bg-transparent
