<<<<<<< HEAD
import { Component } from 'preact'
=======
>>>>>>> aadf1efb
import { NostrClient } from '../api/nostr_client'
import type { Group } from '../types'
import { BaseComponent } from './BaseComponent'

interface GroupInfoProps {
  group: Group
  client: NostrClient
  showMessage: (message: string, type: 'success' | 'error' | 'info') => void
<<<<<<< HEAD
  isEditing: boolean
  onEditSubmit: (name: string, about: string) => Promise<void>
  onEditCancel: () => void
}

interface GroupInfoState {
  editingName: string
  editingAbout: string
}

export class GroupInfo extends Component<GroupInfoProps, GroupInfoState> {
  state = {
    editingName: '',
    editingAbout: ''
  }

  componentWillReceiveProps(nextProps: GroupInfoProps) {
    if (nextProps.isEditing && !this.props.isEditing) {
      // Initialize form when entering edit mode
      this.setState({
        editingName: nextProps.group.name,
        editingAbout: nextProps.group.about || ''
      })
    }
  }

  handleEditSubmit = async (e: Event) => {
    e.preventDefault();
    const { editingName, editingAbout } = this.state

    if (!editingName.trim()) {
      return
    }

    await this.props.onEditSubmit(editingName, editingAbout)
  }

  render() {
    const { group, isEditing, onEditCancel } = this.props
    const { editingName, editingAbout } = this.state

    return (
      <div class="space-y-4">
        {/* Group Avatar and Name/About */}
        <div class="flex flex-col gap-4">
          <div class="flex items-center gap-4">
            <div class="w-20 h-20 bg-[var(--color-bg-primary)] rounded-full flex items-center justify-center text-3xl overflow-hidden border border-[var(--color-border)]">
              {group.picture ? (
                <img 
                  src={group.picture} 
                  alt={group.name || 'Group'} 
                  class="w-full h-full object-cover"
                  onError={(e) => {
                    (e.target as HTMLImageElement).style.display = 'none';
                    e.currentTarget.parentElement!.textContent = group.name?.charAt(0).toUpperCase() || 'G';
                  }}
=======
}

interface GroupInfoState {
  isEditingAbout: boolean
  newAbout: string
}

export class GroupInfo extends BaseComponent<GroupInfoProps, GroupInfoState> {
  state = {
    isEditingAbout: false,
    newAbout: ''
  }

  componentDidMount() {
    this.setState({ newAbout: this.props.group.about || '' })
  }

  handleAboutEdit = () => {
    this.setState({
      isEditingAbout: true,
      newAbout: this.props.group.about || ''
    })
  }

  handleAboutSave = async () => {
    try {
      await this.props.client.updateGroupMetadata({
        ...this.props.group,
        about: this.state.newAbout
      })
      this.props.group.about = this.state.newAbout
      this.setState({ isEditingAbout: false })
      this.props.showMessage('Group description updated successfully!', 'success')
    } catch (error) {
      console.error('Failed to update group description:', error)
      this.showError('Failed to update group description', error)
    }
  }

  handleMetadataChange = async (changes: Partial<Group>) => {
    try {
      const updatedGroup = {
        ...this.props.group,
        ...changes
      }
      await this.props.client.updateGroupMetadata(updatedGroup)

      if ('private' in changes && changes.private !== undefined) {
        this.props.group.private = changes.private
        this.props.showMessage('Group privacy updated successfully!', 'success')
      } else if ('closed' in changes && changes.closed !== undefined) {
        this.props.group.closed = changes.closed
        this.props.showMessage('Group membership setting updated successfully!', 'success')
      }
    } catch (error) {
      console.error('Failed to update group settings:', error)
      this.showError('Failed to update group settings', error)
    }
  }

  render() {
    const { group } = this.props
    const { isEditingAbout, newAbout } = this.state

    return (
      <div class="space-y-6">
        {/* Settings */}
        <div>
          <div class="border-b border-[var(--color-border)] pb-3">
            <h3 class="text-base font-semibold leading-6 text-[var(--color-text-primary)] flex items-center gap-2">
              <span class="text-[var(--color-text-secondary)]">⚙️</span>
              Privacy & Access
            </h3>
          </div>

          <div class="mt-4 space-y-4 bg-[var(--color-bg-primary)] rounded-lg p-4">
            {/* Private Group Toggle */}
            <div class="flex items-center justify-between">
              <div class="flex items-center gap-3">
                <span class="text-lg">🔒</span>
                <div>
                  <div class="font-medium">Private Group</div>
                  <div class="text-sm text-[var(--color-text-tertiary)]">Only members can see group content</div>
                </div>
              </div>
              <button
                type="button"
                onClick={() => this.handleMetadataChange({ private: !group.private })}
                class={`${
                  group.private ? 'bg-[var(--color-accent)]' : 'bg-[#2A2B2E]'
                } relative inline-flex h-6 w-11 flex-shrink-0 cursor-pointer rounded-full border-2 border-transparent transition-colors duration-200 ease-in-out focus:outline-none focus:ring-2 focus:ring-[var(--color-accent)] focus:ring-offset-2`}
                role="switch"
                aria-checked={group.private}
              >
                <span class="sr-only">Private group setting</span>
                <span
                  aria-hidden="true"
                  class={`${
                    group.private ? 'translate-x-5' : 'translate-x-0'
                  } pointer-events-none inline-block h-5 w-5 transform rounded-full bg-white shadow ring-0 transition duration-200 ease-in-out`}
>>>>>>> aadf1efb
                />
              ) : (
                group.name?.charAt(0).toUpperCase() || 'G'
              )}
            </div>
            {!isEditing && (
              <div class="flex-1 space-y-1">
                <h2 class="text-3xl font-medium text-[var(--color-text-primary)]">{group.name}</h2>
                <p class="text-sm text-[var(--color-text-secondary)]">
                  {group.about || 'No description'}
                </p>
              </div>
<<<<<<< HEAD
=======
              <button
                type="button"
                onClick={() => this.handleMetadataChange({ closed: !group.closed })}
                class={`${
                  group.closed ? 'bg-[var(--color-accent)]' : 'bg-[#2A2B2E]'
                } relative inline-flex h-6 w-11 flex-shrink-0 cursor-pointer rounded-full border-2 border-transparent transition-colors duration-200 ease-in-out focus:outline-none focus:ring-2 focus:ring-[var(--color-accent)] focus:ring-offset-2`}
                role="switch"
                aria-checked={group.closed}
              >
                <span class="sr-only">Closed group setting</span>
                <span
                  aria-hidden="true"
                  class={`${
                    group.closed ? 'translate-x-5' : 'translate-x-0'
                  } pointer-events-none inline-block h-5 w-5 transform rounded-full bg-white shadow ring-0 transition duration-200 ease-in-out`}
                />
              </button>
            </div>
          </div>
        </div>

        {/* About */}
        <div>
          <div class="border-b border-[var(--color-border)] pb-3 flex items-center justify-between">
            <h3 class="text-base font-semibold leading-6 text-[var(--color-text-primary)] flex items-center gap-2">
              <span class="text-[var(--color-text-secondary)]">ℹ️</span>
              About
            </h3>
            {!isEditingAbout && (
              <button
                onClick={this.handleAboutEdit}
                class="text-sm font-medium text-[var(--color-text-secondary)] hover:text-[var(--color-text-primary)] transition-colors"
                title="Edit description"
              >
                <svg class="w-4 h-4" viewBox="0 0 24 24" fill="none" xmlns="http://www.w3.org/2000/svg">
                  <path d="M11 4H4a2 2 0 00-2 2v14a2 2 0 002 2h14a2 2 0 002-2v-7" stroke="currentColor" stroke-width="2" stroke-linecap="round" stroke-linejoin="round"/>
                  <path d="M18.5 2.5a2.121 2.121 0 013 3L12 15l-4 1 1-4 9.5-9.5z" stroke="currentColor" stroke-width="2" stroke-linecap="round" stroke-linejoin="round"/>
                </svg>
              </button>
>>>>>>> aadf1efb
            )}
          </div>

          {isEditing && (
            <form onSubmit={this.handleEditSubmit} class="w-full space-y-3">
              <div class="w-full">
                <input
                  type="text"
                  value={editingName}
                  onInput={(e: Event) => this.setState({ editingName: (e.target as HTMLInputElement).value })}
                  class="w-full px-3 py-2 text-2xl bg-[var(--color-bg-primary)] border border-[var(--color-border)] rounded"
                  placeholder="Enter group name"
                />
              </div>
              <div class="w-full">
                <textarea
<<<<<<< HEAD
                  value={editingAbout}
                  onInput={(e) => this.setState({ editingAbout: (e.target as HTMLTextAreaElement).value })}
                  rows={3}
                  class="w-full px-3 py-2 bg-[var(--color-bg-primary)] border border-[var(--color-border)]
                         text-sm rounded-lg text-[var(--color-text-primary)]
=======
                  value={newAbout}
                  onInput={(e) => this.setState({ newAbout: (e.target as HTMLTextAreaElement).value })}
                  class="w-full h-24 px-3 py-2 bg-[var(--color-bg-primary)] border border-[var(--color-border)]
                         rounded-lg text-sm text-[var(--color-text-primary)]
>>>>>>> aadf1efb
                         placeholder-[var(--color-text-tertiary)]
                         focus:outline-none focus:ring-1 focus:ring-accent
                         hover:border-[var(--color-border-hover)] transition-colors resize-none"
                  placeholder="Enter group description"
                />
<<<<<<< HEAD
=======
                <div class="flex justify-end gap-2">
                  <button
                    onClick={() => this.setState({ isEditingAbout: false, newAbout: this.props.group.about || '' })}
                    class="px-3 py-1.5 text-sm font-medium text-[var(--color-text-tertiary)] hover:text-[var(--color-text-secondary)] transition-colors"
                  >
                    Cancel
                  </button>
                  <button
                    onClick={this.handleAboutSave}
                    class="px-3 py-1.5 text-sm font-medium text-[var(--color-accent)] hover:text-[var(--color-accent)]/90 transition-colors"
                  >
                    Save
                  </button>
                </div>
>>>>>>> aadf1efb
              </div>
              <div class="flex justify-end gap-2">
                <button
                  type="button"
                  onClick={onEditCancel}
                  class="px-2 py-1 text-sm text-[var(--color-text-tertiary)]
                         hover:text-[var(--color-text-secondary)] transition-colors"
                >
                  Cancel
                </button>
                <button
                  type="submit"
                  class="px-2 py-1 text-sm text-accent hover:text-accent/90 transition-colors"
                >
                  Save
                </button>
              </div>
            </form>
          )}
        </div>
      </div>
    )
  }
}<|MERGE_RESOLUTION|>--- conflicted
+++ resolved
@@ -1,7 +1,3 @@
-<<<<<<< HEAD
-import { Component } from 'preact'
-=======
->>>>>>> aadf1efb
 import { NostrClient } from '../api/nostr_client'
 import type { Group } from '../types'
 import { BaseComponent } from './BaseComponent'
@@ -10,7 +6,6 @@
   group: Group
   client: NostrClient
   showMessage: (message: string, type: 'success' | 'error' | 'info') => void
-<<<<<<< HEAD
   isEditing: boolean
   onEditSubmit: (name: string, about: string) => Promise<void>
   onEditCancel: () => void
@@ -21,7 +16,7 @@
   editingAbout: string
 }
 
-export class GroupInfo extends Component<GroupInfoProps, GroupInfoState> {
+export class GroupInfo extends BaseComponent<GroupInfoProps, GroupInfoState> {
   state = {
     editingName: '',
     editingAbout: ''
@@ -46,65 +41,6 @@
     }
 
     await this.props.onEditSubmit(editingName, editingAbout)
-  }
-
-  render() {
-    const { group, isEditing, onEditCancel } = this.props
-    const { editingName, editingAbout } = this.state
-
-    return (
-      <div class="space-y-4">
-        {/* Group Avatar and Name/About */}
-        <div class="flex flex-col gap-4">
-          <div class="flex items-center gap-4">
-            <div class="w-20 h-20 bg-[var(--color-bg-primary)] rounded-full flex items-center justify-center text-3xl overflow-hidden border border-[var(--color-border)]">
-              {group.picture ? (
-                <img 
-                  src={group.picture} 
-                  alt={group.name || 'Group'} 
-                  class="w-full h-full object-cover"
-                  onError={(e) => {
-                    (e.target as HTMLImageElement).style.display = 'none';
-                    e.currentTarget.parentElement!.textContent = group.name?.charAt(0).toUpperCase() || 'G';
-                  }}
-=======
-}
-
-interface GroupInfoState {
-  isEditingAbout: boolean
-  newAbout: string
-}
-
-export class GroupInfo extends BaseComponent<GroupInfoProps, GroupInfoState> {
-  state = {
-    isEditingAbout: false,
-    newAbout: ''
-  }
-
-  componentDidMount() {
-    this.setState({ newAbout: this.props.group.about || '' })
-  }
-
-  handleAboutEdit = () => {
-    this.setState({
-      isEditingAbout: true,
-      newAbout: this.props.group.about || ''
-    })
-  }
-
-  handleAboutSave = async () => {
-    try {
-      await this.props.client.updateGroupMetadata({
-        ...this.props.group,
-        about: this.state.newAbout
-      })
-      this.props.group.about = this.state.newAbout
-      this.setState({ isEditingAbout: false })
-      this.props.showMessage('Group description updated successfully!', 'success')
-    } catch (error) {
-      console.error('Failed to update group description:', error)
-      this.showError('Failed to update group description', error)
-    }
   }
 
   handleMetadataChange = async (changes: Partial<Group>) => {
@@ -129,11 +65,83 @@
   }
 
   render() {
-    const { group } = this.props
-    const { isEditingAbout, newAbout } = this.state
+    const { group, isEditing, onEditCancel } = this.props
+    const { editingName, editingAbout } = this.state
 
     return (
       <div class="space-y-6">
+        {/* Group Avatar and Name/About */}
+        <div class="flex flex-col gap-4">
+          <div class="flex items-center gap-4">
+            <div class="w-20 h-20 bg-[var(--color-bg-primary)] rounded-full flex items-center justify-center text-3xl overflow-hidden border border-[var(--color-border)]">
+              {group.picture ? (
+                <img
+                  src={group.picture}
+                  alt={group.name || 'Group'}
+                  class="w-full h-full object-cover"
+                  onError={(e) => {
+                    (e.target as HTMLImageElement).style.display = 'none';
+                    e.currentTarget.parentElement!.textContent = group.name?.charAt(0).toUpperCase() || 'G';
+                  }}
+                />
+              ) : (
+                group.name?.charAt(0).toUpperCase() || 'G'
+              )}
+            </div>
+            {!isEditing && (
+              <div class="flex-1 space-y-1">
+                <h2 class="text-3xl font-medium text-[var(--color-text-primary)]">{group.name}</h2>
+                <p class="text-sm text-[var(--color-text-secondary)]">
+                  {group.about || 'No description'}
+                </p>
+              </div>
+            )}
+          </div>
+
+          {isEditing && (
+            <form onSubmit={this.handleEditSubmit} class="w-full space-y-3">
+              <div class="w-full">
+                <input
+                  type="text"
+                  value={editingName}
+                  onInput={(e: Event) => this.setState({ editingName: (e.target as HTMLInputElement).value })}
+                  class="w-full px-3 py-2 text-2xl bg-[var(--color-bg-primary)] border border-[var(--color-border)] rounded"
+                  placeholder="Enter group name"
+                />
+              </div>
+              <div class="w-full">
+                <textarea
+                  value={editingAbout}
+                  onInput={(e) => this.setState({ editingAbout: (e.target as HTMLTextAreaElement).value })}
+                  rows={3}
+                  class="w-full px-3 py-2 bg-[var(--color-bg-primary)] border border-[var(--color-border)]
+                         text-sm rounded-lg text-[var(--color-text-primary)]
+                         placeholder-[var(--color-text-tertiary)]
+                         focus:outline-none focus:ring-1 focus:ring-accent
+                         hover:border-[var(--color-border-hover)] transition-colors resize-none"
+                  placeholder="Enter group description"
+                />
+              </div>
+              <div class="flex justify-end gap-2">
+                <button
+                  type="button"
+                  onClick={onEditCancel}
+                  class="px-2 py-1 text-sm text-[var(--color-text-tertiary)]
+                         hover:text-[var(--color-text-secondary)] transition-colors"
+                >
+                  Cancel
+                </button>
+                <button
+                  type="submit"
+                  class="px-2 py-1 text-sm text-accent hover:text-accent/90 transition-colors"
+                >
+                  Save
+                </button>
+              </div>
+            </form>
+          )}
+        </div>
+
         {/* Settings */}
         <div>
           <div class="border-b border-[var(--color-border)] pb-3">
@@ -168,21 +176,19 @@
                   class={`${
                     group.private ? 'translate-x-5' : 'translate-x-0'
                   } pointer-events-none inline-block h-5 w-5 transform rounded-full bg-white shadow ring-0 transition duration-200 ease-in-out`}
->>>>>>> aadf1efb
-                />
-              ) : (
-                group.name?.charAt(0).toUpperCase() || 'G'
-              )}
+                />
+              </button>
             </div>
-            {!isEditing && (
-              <div class="flex-1 space-y-1">
-                <h2 class="text-3xl font-medium text-[var(--color-text-primary)]">{group.name}</h2>
-                <p class="text-sm text-[var(--color-text-secondary)]">
-                  {group.about || 'No description'}
-                </p>
-              </div>
-<<<<<<< HEAD
-=======
+
+            {/* Closed Group Toggle */}
+            <div class="flex items-center justify-between">
+              <div class="flex items-center gap-3">
+                <span class="text-lg">🔐</span>
+                <div>
+                  <div class="font-medium">Closed Group</div>
+                  <div class="text-sm text-[var(--color-text-tertiary)]">Only admins can add new members</div>
+                </div>
+              </div>
               <button
                 type="button"
                 onClick={() => this.handleMetadataChange({ closed: !group.closed })}
@@ -203,96 +209,6 @@
             </div>
           </div>
         </div>
-
-        {/* About */}
-        <div>
-          <div class="border-b border-[var(--color-border)] pb-3 flex items-center justify-between">
-            <h3 class="text-base font-semibold leading-6 text-[var(--color-text-primary)] flex items-center gap-2">
-              <span class="text-[var(--color-text-secondary)]">ℹ️</span>
-              About
-            </h3>
-            {!isEditingAbout && (
-              <button
-                onClick={this.handleAboutEdit}
-                class="text-sm font-medium text-[var(--color-text-secondary)] hover:text-[var(--color-text-primary)] transition-colors"
-                title="Edit description"
-              >
-                <svg class="w-4 h-4" viewBox="0 0 24 24" fill="none" xmlns="http://www.w3.org/2000/svg">
-                  <path d="M11 4H4a2 2 0 00-2 2v14a2 2 0 002 2h14a2 2 0 002-2v-7" stroke="currentColor" stroke-width="2" stroke-linecap="round" stroke-linejoin="round"/>
-                  <path d="M18.5 2.5a2.121 2.121 0 013 3L12 15l-4 1 1-4 9.5-9.5z" stroke="currentColor" stroke-width="2" stroke-linecap="round" stroke-linejoin="round"/>
-                </svg>
-              </button>
->>>>>>> aadf1efb
-            )}
-          </div>
-
-          {isEditing && (
-            <form onSubmit={this.handleEditSubmit} class="w-full space-y-3">
-              <div class="w-full">
-                <input
-                  type="text"
-                  value={editingName}
-                  onInput={(e: Event) => this.setState({ editingName: (e.target as HTMLInputElement).value })}
-                  class="w-full px-3 py-2 text-2xl bg-[var(--color-bg-primary)] border border-[var(--color-border)] rounded"
-                  placeholder="Enter group name"
-                />
-              </div>
-              <div class="w-full">
-                <textarea
-<<<<<<< HEAD
-                  value={editingAbout}
-                  onInput={(e) => this.setState({ editingAbout: (e.target as HTMLTextAreaElement).value })}
-                  rows={3}
-                  class="w-full px-3 py-2 bg-[var(--color-bg-primary)] border border-[var(--color-border)]
-                         text-sm rounded-lg text-[var(--color-text-primary)]
-=======
-                  value={newAbout}
-                  onInput={(e) => this.setState({ newAbout: (e.target as HTMLTextAreaElement).value })}
-                  class="w-full h-24 px-3 py-2 bg-[var(--color-bg-primary)] border border-[var(--color-border)]
-                         rounded-lg text-sm text-[var(--color-text-primary)]
->>>>>>> aadf1efb
-                         placeholder-[var(--color-text-tertiary)]
-                         focus:outline-none focus:ring-1 focus:ring-accent
-                         hover:border-[var(--color-border-hover)] transition-colors resize-none"
-                  placeholder="Enter group description"
-                />
-<<<<<<< HEAD
-=======
-                <div class="flex justify-end gap-2">
-                  <button
-                    onClick={() => this.setState({ isEditingAbout: false, newAbout: this.props.group.about || '' })}
-                    class="px-3 py-1.5 text-sm font-medium text-[var(--color-text-tertiary)] hover:text-[var(--color-text-secondary)] transition-colors"
-                  >
-                    Cancel
-                  </button>
-                  <button
-                    onClick={this.handleAboutSave}
-                    class="px-3 py-1.5 text-sm font-medium text-[var(--color-accent)] hover:text-[var(--color-accent)]/90 transition-colors"
-                  >
-                    Save
-                  </button>
-                </div>
->>>>>>> aadf1efb
-              </div>
-              <div class="flex justify-end gap-2">
-                <button
-                  type="button"
-                  onClick={onEditCancel}
-                  class="px-2 py-1 text-sm text-[var(--color-text-tertiary)]
-                         hover:text-[var(--color-text-secondary)] transition-colors"
-                >
-                  Cancel
-                </button>
-                <button
-                  type="submit"
-                  class="px-2 py-1 text-sm text-accent hover:text-accent/90 transition-colors"
-                >
-                  Save
-                </button>
-              </div>
-            </form>
-          )}
-        </div>
       </div>
     )
   }
